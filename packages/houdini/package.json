{
	"name": "houdini",
<<<<<<< HEAD
	"version": "0.13.2-alpha.4",
=======
	"version": "0.13.2",
>>>>>>> 7749a8ac
	"description": "The disappearing graphql client for SvelteKit",
	"scripts": {
		"build:runtime": "npm run build:runtime:cjs && npm run build:runtime:esm",
		"build:runtime:cjs": "tsc --p tsconfig.runtime.cjs.json",
		"build:runtime:esm": "tsc --p tsconfig.runtime.esm.json",
		"build:cmd": "npm run build:cmd:tsc && npm run build:cmd:main",
		"build:cmd:main": "TARGET=esm WHICH=cmd rollup --config ./rollup.config.js && ./typeModule.sh",
		"build:cmd:tsc": "tsc --p tsconfig.json",
		"build:readme": "cp ../../README.md .",
		"build": "npm run build:runtime && npm run build:cmd && npm run build:readme",
		"prepare": "npm run build"
	},
	"main": "build/cmd/index.js",
	"bin": "build/cmd.js",
	"bugs": "https://github.com/AlecAivazis/houdini/issues",
	"repository": "AlecAivazis/houdini",
	"keywords": [
		"graphql",
		"svelte",
		"houdini"
	],
	"author": "",
	"license": "MIT",
	"engines": {
		"node": ">=14.13"
	},
	"devDependencies": {
		"@babel/core": "^7.12.10",
		"@babel/preset-env": "^7.12.11",
		"@babel/preset-typescript": "^7.12.7",
		"@rollup/plugin-json": "^4.1.0",
		"@types/estree": "^0.0.47",
		"@types/glob": "^7.1.3",
		"@types/jest": "^26.0.20",
		"@types/mkdirp": "^1.0.1",
		"@types/node-fetch": "^2.5.10",
		"babel-jest": "^26.6.3",
		"jest": "^26.6.3",
		"typescript": "^4.0.0"
	},
	"dependencies": {
		"@graphql-tools/merge": "^6.2.7",
		"@types/inquirer": "^7.3.1",
		"babylon": "^7.0.0-beta.47",
		"commander": "^7.1.0",
		"estree-walker": "^2.0.2",
		"glob": "^7.1.6",
		"graphql": "^15.5.0",
		"houdini-common": "^0.13.2-alpha.0",
		"inquirer": "^7.3.3",
		"mkdirp": "^1.0.4",
		"node-fetch": "^2.6.1",
		"recast": "^0.20.4",
		"rollup-plugin-preserve-shebangs": "^0.2.0",
		"svelte": "^3.34.0"
	},
	"gitHead": "53c9c521029f9539e63fdaf5a9cd11244ef12cd5"
}<|MERGE_RESOLUTION|>--- conflicted
+++ resolved
@@ -1,10 +1,6 @@
 {
 	"name": "houdini",
-<<<<<<< HEAD
-	"version": "0.13.2-alpha.4",
-=======
 	"version": "0.13.2",
->>>>>>> 7749a8ac
 	"description": "The disappearing graphql client for SvelteKit",
 	"scripts": {
 		"build:runtime": "npm run build:runtime:cjs && npm run build:runtime:esm",
