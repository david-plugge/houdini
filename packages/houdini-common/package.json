--- conflicted
+++ resolved
@@ -1,10 +1,6 @@
 {
 	"name": "houdini-common",
-<<<<<<< HEAD
-	"version": "0.13.3-alpha.0",
-=======
 	"version": "0.13.3",
->>>>>>> 17a1089c
 	"description": "",
 	"main": "build/cjs/index.js",
 	"module": "build/esm/index.js",
