{
	"packages": ["packages/*", "example"],
<<<<<<< HEAD
	"version": "0.13.2-alpha.4",
=======
	"version": "0.13.2",
>>>>>>> 7749a8ac
	"npmClient": "yarn",
	"command": {
		"publish": {
			"registry": "https://registry.npmjs.org/"
		}
	}
}<|MERGE_RESOLUTION|>--- conflicted
+++ resolved
@@ -1,10 +1,6 @@
 {
 	"packages": ["packages/*", "example"],
-<<<<<<< HEAD
-	"version": "0.13.2-alpha.4",
-=======
 	"version": "0.13.2",
->>>>>>> 7749a8ac
 	"npmClient": "yarn",
 	"command": {
 		"publish": {
